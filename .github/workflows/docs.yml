--- conflicted
+++ resolved
@@ -23,13 +23,9 @@
       - name: Upgrade pip
         run: python -m pip install -U pip
       - name: Install dependencies
-<<<<<<< HEAD
         run: |
           sudo apt-get install -y pandoc
           python -m pip install '.[docs]'
-=======
-        run: python -m pip install '.[docs]'
->>>>>>> 5984de59
       - name: Auto-generate APIDOC sources
         run: make -C docs apidoc
       - name: Create docs
