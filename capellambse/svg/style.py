--- conflicted
+++ resolved
@@ -294,16 +294,12 @@
 class SVGStylesheet:
     """CSS stylesheet for SVG."""
 
-<<<<<<< HEAD
-    def __init__(self, class_: str | None):
-=======
     def __init__(self, class_: str):
         if not isinstance(class_, str):
             raise TypeError(
                 f"Invalid type for class_ '{type(class_).__name__}'. This needs to be a str."
             )
 
->>>>>>> b46902e1
         self.drawing_class = class_
         self.builder = StyleBuilder(class_)
         self.create()
@@ -399,7 +395,7 @@
     def _make_styles(self) -> t.Dict[str, t.Dict[str, aird.CSSdef]]:
         styles = aird.STYLES["__GLOBAL__"].copy()
         try:
-            deep_update_dict(styles, aird.STYLES[self.class_])
+            deep_update_dict(styles, aird.STYLES[self.class_])  # type: ignore[index]
         except KeyError:
             logger.error(
                 "No styling defined for diagram class %s", self.class_
@@ -498,7 +494,7 @@
     ) -> str:
         if key in {"marker-start", "marker-end"}:
             diagram_class = self.class_
-            mystyle = aird.get_style(diagram_class, f"Edge{class_}")
+            mystyle = aird.get_style(diagram_class, f"Edge{class_}")  # type: ignore[arg-type]
             if "stroke" not in mystyle:
                 mystyle["stroke"] = "#f00"
 
