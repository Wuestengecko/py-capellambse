# Copyright DB Netz AG and the capellambse contributors
# SPDX-License-Identifier: Apache-2.0

"""Classes that allow access to diagrams in the model."""
from __future__ import annotations

import abc
import base64
import collections as cabc
import importlib.metadata as imm
import logging
import operator
import traceback
import typing as t
import uuid

import markupsafe

import capellambse

from .. import aird, svg
from . import common as c
from . import modeltypes


@t.runtime_checkable
class DiagramFormat(t.Protocol):
    filename_extension: str

    @classmethod
    def convert(cls, diagram: aird.Diagram) -> t.Any:
        ...

    @classmethod
    def from_cache(cls, cache: bytes) -> t.Any:
        ...


DiagramConverter = t.Union[
    t.Callable[[aird.Diagram], t.Any],
    DiagramFormat,
]

LOGGER = logging.getLogger(__name__)


class UnknownOutputFormat(ValueError):
    """An unknown output format was requested for the diagram."""


class AbstractDiagram(metaclass=abc.ABCMeta):
    """Abstract superclass of model diagrams."""

    uuid: str
    """Unique ID of this diagram."""
    name: str
    """Human-readable name for this diagram."""
    target: c.GenericElement
    """This diagram's "target".

    The target of a diagram is usually:

    *   The model element which is the direct parent of all visible
        nodes **OR**
    *   The only top-level element in the diagram **OR**
    *   The element which is considered to be the "element of interest".
    """

    _model: capellambse.MelodyModel
    _render: aird.Diagram
    _error: BaseException
    _last_render_params: dict[str, t.Any] = {}
    """
    Additional rendering parameters for the cached rendered diagram.

    Rendering options for :class:`aird.Diagram`s. Handing over
    parameters that differ to these will force a fresh rendering of the
    diagram, flushing the cached diagram.

    The following parameters are currently supported:

        - ``sorted_exchangedItems`` (*bool*): Enable ExchangeItem
          sorting when rendering diagrams with active ExchangeItems
          filter (``show.exchange.items.filter``).
    """

    def __init__(self, model: capellambse.MelodyModel) -> None:
        self._model = model
        self._last_render_params = {}

    def __dir__(self) -> list[str]:
        return dir(type(self)) + [
            f"as_{i.name}"
            for i in imm.entry_points()["capellambse.diagram.formats"]
        ]

    def __getattr__(self, attr: str) -> t.Any:
        if attr.startswith("as_"):
            fmt = attr[len("as_") :]
            try:
                return self.render(fmt)
            except UnknownOutputFormat:
                raise
            except Exception as err:  # pylint: disable=broad-except
                if hasattr(self, "_error") and err is self._error:
                    err_img = self._render
                else:
                    err_img = self.__create_error_image("render", err)
                assert err_img is not None
                converter = _find_format_converter(fmt)
                if isinstance(converter, DiagramFormat):
                    return converter.convert(err_img)
                else:
                    return converter(err_img)
        return getattr(super(), attr)

    def __repr__(self) -> str:
        return f"<Diagram {self.name!r}>"

    def __html__(self) -> markupsafe.Markup:
        return (
            markupsafe.Markup("<figure>")
            + markupsafe.Markup(self.render("svg"))
            + markupsafe.Markup("<figcaption>")
            + self.name
            + markupsafe.Markup("</figcaption></figure>")
        )

    def _short_html_(self) -> markupsafe.Markup:
        return markupsafe.Markup(
            f"<b>{markupsafe.Markup.escape(self.name)}</b> "
            f"(uuid: {markupsafe.Markup.escape(self.uuid)})"
        )

    def _repr_svg_(self) -> t.Any | None:
        if self._model.jupyter_untrusted:
            return None
        return self.render("svg")

    def _repr_png_(self) -> t.Any | None:
        return self.render("png")

    @property
    def nodes(self) -> c.MixedElementList:
        """Return a list of all nodes visible in this diagram."""
        allids = {e.uuid for e in self.render(None)}
        assert None not in allids
        elems = []
        for elemid in allids:
            assert elemid is not None
            try:
                elem = self._model._loader[elemid]
                elem = next(elem.iterchildren("target"))
                elem = self._model._loader.follow_link(
                    elem, elem.attrib["href"]
                )
            except (KeyError, StopIteration):  # pragma: no cover
                continue
            else:
                # Filter out visual-only elements that live in the
                # .aird / .airdfragment files
                frag = self._model._loader.find_fragment(elem)
                if frag.suffix not in {".aird", ".airdfragment"}:
                    elems.append(elem)

        return c.MixedElementList(self._model, elems, c.GenericElement)

    @t.overload
    def render(self, fmt: None, **params) -> aird.Diagram:
        ...

    @t.overload
    def render(self, fmt: str, **params) -> t.Any:
        ...

    def render(self, fmt: str | None, **params) -> t.Any:
        """Render the diagram in the given format."""
        if fmt is not None:
            conv = _find_format_converter(fmt)
        else:
            conv = lambda i: i

        try:
            return self.__load_cache(conv)
        except KeyError:
            pass
<<<<<<< HEAD
        return conv(self.__render_fresh(params))
=======
        render = self.__render_fresh()
        if isinstance(conv, DiagramFormat):
            return conv.convert(render)
        else:
            return conv(render)
>>>>>>> c4737d9c

    @abc.abstractmethod
    def _create_diagram(self, params: dict[str, t.Any]) -> aird.Diagram:
        """Perform the actual rendering of the diagram.

        This method should only be called by the public :meth:`render`
        method, as it handles caching of the results.
        """

    def __create_error_image(
        self, stage: str, error: Exception
    ) -> aird.Diagram:
        err_name = (
            "An error occured while rendering diagram\n"
            f"{self.name!r}\n"
            f"(in stage {stage!r})"
        )
        err_msg = (
            "Please report this error to your tools and methods team,"
            " and attach the following information:"
        )
        err_trace = "".join(
            traceback.format_exception(None, error, error.__traceback__)
        )

        diag = aird.Diagram("An error occured! :(")
        err_box = aird.Box(
            (200, 0),
            (350, 0),
            label=err_name,
            uuid="error",
            styleclass="Note",
            styleoverrides={
                "fill": aird.RGB(255, 0, 0),
                "text_fill": aird.RGB(255, 255, 255),
            },
        )
        diag.add_element(err_box, extend_viewport=False)
        info_box = aird.Box(
            (200, err_box.pos.y + err_box.size.y + 10),
            (350, 0),
            label=err_msg,
            uuid="info",
            styleclass="Note",
        )
        diag.add_element(info_box, extend_viewport=False)
        trace_box = aird.Box(
            (0, info_box.pos.y + info_box.size.y + 10),
            (750, 0),
            label=err_trace,
            uuid="trace",
            styleclass="Note",
        )
        diag.add_element(trace_box, extend_viewport=False)
        diag.calculate_viewport()
        return diag

    def __load_cache(self, converter: DiagramConverter):
        cache_handler = getattr(self._model, "_diagram_cache", None)
        cachedir = getattr(self._model, "_diagram_cache_subdir", None)
        if cache_handler is None or cachedir is None:
            raise KeyError(self.uuid)

        if not isinstance(converter, DiagramFormat):
            raise KeyError(self.uuid)

        try:
            ext = converter.filename_extension
            with cache_handler.open(cachedir / (self.uuid + ext)) as f:
                cache = f.read()
        except FileNotFoundError:
            raise KeyError(self.uuid) from None

        return converter.from_cache(cache)

    def __render_fresh(self, params: dict[str, t.Any]) -> aird.Diagram:
        # pylint: disable=broad-except
        if not hasattr(self, "_render") or self._last_render_params != params:
            self.invalidate_cache()
            try:
                self._render = self._create_diagram(params)
            except Exception as err:
                self._error = err
                self._render = self.__create_error_image("parse", self._error)

        if hasattr(self, "_error"):
            raise self._error
        return self._render

    def invalidate_cache(self) -> None:
        """Reset internal diagram cache."""
        try:
            del self._render
        except AttributeError:
            pass

        try:
            del self._error
        except AttributeError:
            pass


class Diagram(AbstractDiagram):
    """Provides access to a single diagram."""

    uuid: str = property(operator.attrgetter("_element.uid"))  # type: ignore[assignment]
    xtype = "viewpoint:DRepresentationDescriptor"
    name: str = property(operator.attrgetter("_element.name"))  # type: ignore[assignment]
    viewpoint: str = property(operator.attrgetter("_element.viewpoint"))  # type: ignore[assignment]
    target_uuid: str = property(lambda self: self.target.uuid)  # type: ignore[assignment]
    """Obsolete."""

    _element: aird.DiagramDescriptor

    @classmethod
    def from_model(
        cls,
        model: capellambse.MelodyModel,
        descriptor: aird.DiagramDescriptor,
    ) -> Diagram:
        """Wrap a diagram already defined in the Capella AIRD."""
        self = cls.__new__(cls)
        self._model = model
        self._element = descriptor
        return self

    def __init__(self, **kw: t.Any) -> None:
        # pylint: disable=super-init-not-called
        raise TypeError("Cannot create a Diagram this way")

    def __eq__(self, other: object) -> bool:
        if not isinstance(other, type(self)):
            return NotImplemented
        return self._model is other._model and self._element == other._element

    @property
    def description(self) -> str:
        """Return the diagram description."""
        desc = self._model._loader[self.uuid].get("documentation")
        return desc and c.markuptype(desc)

    @property
    def target(self) -> c.GenericElement:  # type: ignore[override]
        return c.GenericElement.from_model(self._model, self._element.target)

    @property
    def type(self) -> modeltypes.DiagramType:
        """Return the type of this diagram."""
        sc = self._element.styleclass
        try:
            return modeltypes.DiagramType(sc)
        except ValueError:  # pragma: no cover
            LOGGER.warning("Unknown diagram type %r", sc)
            return modeltypes.DiagramType.UNKNOWN

    @property
    def filters(self) -> t.MutableSet[str]:
        """Return a set of currently activated filters on this diagram."""
        return aird.ActiveFilters(self._model, self)

    @filters.setter
    def filters(self, filters: cabc.Iterable[str]) -> None:
        self.filters.clear()
        for filter in filters:
            self.filters.add(filter)

    def _create_diagram(self, params: dict[str, t.Any]) -> aird.Diagram:
        return aird.parse_diagram(self._model._loader, self._element, **params)


class DiagramAccessor(c.Accessor):
    """Provides access to a list of diagrams below the specified viewpoint."""

    def __init__(
        self,
        viewpoint: str | None = None,
        *,
        cacheattr: str | None = None,
    ) -> None:
        super().__init__()
        self.cacheattr = cacheattr
        self.viewpoint = viewpoint

    def __get__(self, obj, objtype=None):
        del objtype
        if obj is None:  # pragma: no cover
            return self

        if self.viewpoint is None:
            descriptors = list(aird.enumerate_diagrams(obj._model._loader))
        else:
            descriptors = [
                d
                for d in aird.enumerate_diagrams(obj._model._loader)
                if d.viewpoint == self.viewpoint
            ]
        return c.CachedElementList(
            obj._model,
            descriptors,
            Diagram,
            cacheattr=self.cacheattr,
        )


class SVGFormat:
    """Convert the diagram to SVG."""

    filename_extension = ".svg"

    @staticmethod
    def convert(diagram: aird.Diagram) -> str:
        return convert_svgdiagram(diagram).to_string()

    @staticmethod
    def from_cache(cache: bytes) -> str:
        return cache.decode("utf-8")


class PNGFormat:
    """Convert the diagram to PNG."""

    filename_extension = ".png"

    @staticmethod
    def convert(diagram: aird.Diagram) -> bytes:
        try:
            import cairosvg
        except OSError as error:
            raise RuntimeError(
                "Cannot import cairosvg. You are likely missing .dll's."
                " Please see the README for instructions."
            ) from error

        return cairosvg.svg2png(SVGFormat.convert(diagram))

    @staticmethod
    def from_cache(cache: bytes) -> bytes:
        return cache


def convert_svgdiagram(
    diagram: aird.Diagram,
) -> svg.generate.SVGDiagram:
    """Convert the diagram to a SVGDiagram."""
    jsondata = aird.DiagramJSONEncoder().encode(diagram)
    return svg.generate.SVGDiagram.from_json(jsondata)


class ConfluenceSVGFormat:
    """Convert the diagram to Confluence-style SVG."""

    filename_extension = ".svg"
    prefix = (
        f'<ac:structured-macro ac:macro-id="{uuid.uuid4()!s}" ac:name="html"'
        ' ac:schema-version="1">'
        f"<ac:plain-text-body><![CDATA["
    )
    postfix = "]]></ac:plain-text-body></ac:structured-macro>"

    @classmethod
    def convert(cls, diagram: aird.Diagram) -> str:
        return "".join((cls.prefix, SVGFormat.convert(diagram), cls.postfix))

    @classmethod
    def from_cache(cls, cache: bytes) -> str:
        return "".join((cls.prefix, cache.decode("utf-8"), cls.postfix))


class SVGDataURIFormat:
    filename_extension = ".svg"
    preamble = "data:image/svg+xml;base64,"

    @classmethod
    def convert(cls, diagram: aird.Diagram) -> str:
        payload = SVGFormat.convert(diagram)
        b64 = base64.standard_b64encode(payload.encode("utf-8"))  # type: ignore[attr-defined]
        return "".join((cls.preamble, b64.decode("ascii")))

    @classmethod
    def from_cache(cls, cache: bytes) -> str:
        b64 = base64.standard_b64encode(cache)
        return "".join((cls.preamble, b64.decode("ascii")))


class SVGInHTMLIMGFormat:
    filename_extension = ".svg"

    @staticmethod
    def convert(diagram: aird.Diagram) -> markupsafe.Markup:
        payload = SVGDataURIFormat.convert(diagram)
        return c.markuptype(f'<img src="{payload}"/>')

    @staticmethod
    def from_cache(cache: bytes) -> str:
        payload = SVGDataURIFormat.from_cache(cache)
        return c.markuptype(f'<img src="{payload}"/>')


class JSONFormat:
    filename_extension = ".json"

    @staticmethod
    def convert(diagram: aird.Diagram) -> str:
        return aird.DiagramJSONEncoder().encode(diagram)

    @staticmethod
    def from_cache(cache: bytes) -> str:
        return cache.decode("utf-8")


class PrettyJSONFormat:
    filename_extension = ".json"

    @staticmethod
    def convert(diagram: aird.Diagram) -> str:
        return aird.DiagramJSONEncoder(indent=4).encode(diagram)

    @staticmethod
    def from_cache(cache: bytes) -> str:
        return cache.decode("utf-8")


def _find_format_converter(fmt: str) -> DiagramConverter:
    try:
        return next(
            i.load()
            for i in imm.entry_points()["capellambse.diagram.formats"]
            if i.name == fmt
        )
    except StopIteration:
        raise UnknownOutputFormat(
            f"Unknown image output format {fmt}"
        ) from None<|MERGE_RESOLUTION|>--- conflicted
+++ resolved
@@ -184,15 +184,12 @@
             return self.__load_cache(conv)
         except KeyError:
             pass
-<<<<<<< HEAD
-        return conv(self.__render_fresh(params))
-=======
-        render = self.__render_fresh()
+
+        render = self.__render_fresh(params)
         if isinstance(conv, DiagramFormat):
             return conv.convert(render)
         else:
             return conv(render)
->>>>>>> c4737d9c
 
     @abc.abstractmethod
     def _create_diagram(self, params: dict[str, t.Any]) -> aird.Diagram:
