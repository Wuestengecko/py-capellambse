--- conflicted
+++ resolved
@@ -17,11 +17,7 @@
 """
 from __future__ import annotations
 
-<<<<<<< HEAD
 import datetime
-=======
-import collections.abc as cabc
->>>>>>> fd571569
 import itertools
 import logging
 import typing as t
@@ -250,7 +246,6 @@
     def insert(
         self,
         elmlist: c.ElementListCouplingMixin,
-<<<<<<< HEAD
         index: int,
         value: c.ModelObject,
     ) -> None:
@@ -261,20 +256,6 @@
         parent = elmlist._parent
         with parent._model._loader.new_uuid(parent._element) as uuid:
             relation = cls(
-=======
-        /,
-        *type_hints: str | None,
-        **kw: t.Any,
-    ) -> c.T:
-        if "target" not in kw:
-            raise TypeError("No `target` for new requirement relation")
-        if not isinstance(kw["target"], Requirement):
-            raise TypeError("`target` must be of type 'Requirement'")
-        cls = t.cast(t.Type[c.T], RequirementsOutRelation)
-        parent = elmlist._parent
-        with parent._model._loader.new_uuid(parent._element) as uuid:
-            return cls(  # type: ignore[call-arg]
->>>>>>> fd571569
                 elmlist._model,
                 parent._element,
                 source=value,
@@ -303,7 +284,6 @@
             relations = list(
                 obj._model._loader.iterchildren_xt(element, XT_OUT_RELATION)
             )
-<<<<<<< HEAD
         except ValueError:
             index = index = elmlist.incoming.index(obj)
             element = obj._element
@@ -311,43 +291,6 @@
                 obj._model._loader.iterchildren_xt(element, XT_INC_RELATION)
             )
         element.remove(relations[index])
-=======
-
-
-class RequirementRelationsList(c.ElementList["AbstractRequirementsRelation"]):
-    def __init__(
-        self,
-        model: capellambse.MelodyModel,
-        elements: list[etree._Element],
-        elemclass: type[t.Any] = None,
-        *,
-        side: str = None,
-    ) -> None:
-        del elemclass
-        assert side in {"source", "target"}
-        super().__init__(model, elements, c.GenericElement)  # type: ignore[arg-type]
-        self._side = side
-
-    def __getitem__(self, idx: int) -> c.GenericElement:  # type: ignore[override]
-        return getattr(
-            c.GenericElement.from_model(self._model, self._elements[idx]),
-            self._side,
-        )
-
-    def by_relation_type(self, reltype: str) -> RequirementRelationsList:
-        matches = []
-        for elm in self._elements:
-            rel_elm = c.GenericElement.from_model(self._model, elm)
-            assert isinstance(rel_elm, ReqIFElement)
-            if rel_elm.type == reltype:
-                matches.append(elm)
-        return type(self)(self._model, matches, None, side=self._side)
-
-    def _newlist(self, elements):
-        listtype = self._newlist_type()
-        assert issubclass(listtype, RequirementRelationsList)
-        return listtype(self._model, elements, side=self._side)
->>>>>>> fd571569
 
 
 class ReqIFElement(c.GenericElement):
@@ -401,15 +344,9 @@
         return f'<{mytype} {"/".join(reversed(path))!r} ({self.uuid})>'
 
 
-<<<<<<< HEAD
 @c.xtype_handler(None, XT_REQ_TYPES_DATA_DEF)
 class DataTypeDefinition(ReqIFElement):
     """A data type definition for requirement types"""
-=======
-# TODO: Document and refactor attributes
-class RequirementsAttributes(cabc.Mapping):
-    """Handles extension attributes on Requirements."""
->>>>>>> fd571569
 
     _xmltag = "ownedDefinitionTypes"
 
@@ -439,7 +376,6 @@
     c.ProxyAccessor["RequirementsAttribute | EnumerationValueAttribute"]
 ):
     def __init__(self) -> None:
-<<<<<<< HEAD
         super().__init__(
             c.GenericElement, XT_REQ_ATTRIBUTES, aslist=c.MixedElementList
         )
@@ -538,48 +474,6 @@
         if not isinstance(value, type_):
             if isinstance(type_, tuple):
                 error_msg = " or ".join((t.__name__ for t in type_))
-=======
-        raise TypeError("Cannot create RequirementsAttributes this way")
-
-    def __len__(self) -> int:
-        return sum(1 for i in self)
-
-    def __iter__(self) -> cabc.Iterator[str]:
-        for child in self._element.iterchildren():
-            if child.get(helpers.ATT_XT) not in XT_REQ_ATTRIBUTES:
-                continue
-            try:
-                definition = self._model._loader[child.attrib["definition"]]
-            except KeyError:
-                continue
-
-            name = definition.get("ReqIFLongName") or definition.get(
-                "ReqIFName"
-            )
-            if name:
-                yield name
-
-    def __getitem__(self, key: str) -> str | None:
-        for child in self._element.iterchildren():
-            if child.get(helpers.ATT_XT) not in XT_REQ_ATTRIBUTES:
-                continue
-
-            try:
-                definition = self._model._loader[child.attrib["definition"]]
-            except KeyError:
-                continue
-            if not (
-                definition.get("ReqIFLongName") == key
-                or definition.get("ReqIFName") == key
-            ):
-                continue
-
-            if child.get(helpers.ATT_XT) == XT_REQ_ATTR_ENUMVALUE:
-                elm = self._model._loader[child.get("values")]
-                return elm.get("ReqIFLongName") or elm.get("ReqIFName") or None
-            elif child.get(helpers.ATT_XT) == XT_REQ_ATTR_STRINGVALUE:
-                return child.get("value")
->>>>>>> fd571569
             else:
                 error_msg = type_.__name__
 
