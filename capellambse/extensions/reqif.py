# Copyright 2021 DB Netz AG
#
# Licensed under the Apache License, Version 2.0 (the "License");
# you may not use this file except in compliance with the License.
# You may obtain a copy of the License at
#
#     http://www.apache.org/licenses/LICENSE-2.0
#
# Unless required by applicable law or agreed to in writing, software
# distributed under the License is distributed on an "AS IS" BASIS,
# WITHOUT WARRANTIES OR CONDITIONS OF ANY KIND, either express or implied.
# See the License for the specific language governing permissions and
# limitations under the License.
"""Tools for handling ReqIF Requirements.

.. diagram:: [CDB] Requirements ORM
"""
from __future__ import annotations

import itertools
import logging
import typing as t

from lxml import etree

import capellambse.model
import capellambse.model.common as c
from capellambse import helpers
from capellambse.loader import xmltools
from capellambse.model import crosslayer

XT_REQUIREMENT = "Requirements:Requirement"
XT_REQ_ATTR_STRINGVALUE = "Requirements:StringValueAttribute"
XT_REQ_ATTR_REALVALUE = "Requirements:RealValueAttribute"
XT_REQ_ATTR_INTEGERVALUE = "Requirements:IntegerValueAttribute"
XT_REQ_ATTR_DATEVALUE = "Requirements:DateValueAttribute"
XT_REQ_ATTR_BOOLEANVALUE = "Requirements:BooleanValueAttribute"
XT_REQ_ATTR_ENUMVALUE = "Requirements:EnumerationValueAttribute"
XT_REQ_ATTRIBUTES = {
    XT_REQ_ATTR_ENUMVALUE,
    XT_REQ_ATTR_STRINGVALUE,
    XT_REQ_ATTR_REALVALUE,
    XT_REQ_ATTR_INTEGERVALUE,
    XT_REQ_ATTR_DATEVALUE,
    XT_REQ_ATTR_BOOLEANVALUE,
}
XT_INC_RELATION = "CapellaRequirements:CapellaIncomingRelation"
XT_OUT_RELATION = "CapellaRequirements:CapellaOutgoingRelation"
XT_INT_RELATION = "Requirements:InternalRelation"
XT_MODULE = "CapellaRequirements:CapellaModule"
XT_FOLDER = "Requirements:Folder"

XT_REQ_TYPES_F = "CapellaRequirements:CapellaTypesFolder"
XT_REQ_TYPES_DATA_DEF = "Requirements:DataTypeDefinition"
XT_REQ_TYPE = "Requirements:RequirementType"
XT_RELATION_TYPE = "Requirements:RelationType"
XT_MODULE_TYPE = "Requirements:ModuleType"
XT_REQ_TYPE_ENUM = "Requirements:EnumerationDataTypeDefinition"
XT_REQ_TYPE_ATTR_ENUM = "Requirements:EnumValue"
XT_REQ_TYPE_ATTR_DEF = "Requirements:AttributeDefinition"
XT_REQ_TYPE_ENUM_DEF = "Requirements:AttributeDefinitionEnumeration"
XT_REQ_TYPES = {
    XT_REQ_TYPES_F,
    XT_REQ_TYPES_DATA_DEF,
    XT_REQ_TYPE,
    XT_RELATION_TYPE,
    XT_MODULE_TYPE,
    XT_REQ_TYPE_ENUM,
    XT_REQ_TYPE_ATTR_ENUM,
    XT_REQ_TYPE_ATTR_DEF,
    XT_REQ_TYPE_ENUM_DEF,
}

<<<<<<< HEAD
logger = logging.getLogger("reqif")
attr_type_map = {
    XT_REQ_ATTR_STRINGVALUE: str,
    XT_REQ_ATTR_REALVALUE: float,
    XT_REQ_ATTR_INTEGERVALUE: int,
    XT_REQ_ATTR_DATEVALUE: str,
    XT_REQ_ATTR_BOOLEANVALUE: bool,
}
undefined_value = "undefined"
=======

class RequirementsRelationAccessor(
    c.WritableAccessor["AbstractRequirementsRelation"]
):
    """Searches for requirement relations in the architecture layer."""

    # pylint: disable=abstract-method  # Only partially implemented for now

    __slots__ = ("aslist",)

    def __init__(self, *args, **kw) -> None:
        super().__init__(*args, **kw, aslist=c.ElementList)

    def __get__(self, obj, objtype=None):
        del objtype
        if obj is None:  # pragma: no cover
            return self

        rel_objs = list(
            obj._model._loader.iterchildren_xt(obj._element, XT_INC_RELATION)
        )
>>>>>>> ccf134d0

        for i in obj._model._loader.iterall_xt(XT_OUT_RELATION):
            if RequirementsOutRelation.from_model(obj._model, i).source == obj:
                rel_objs.append(i)

        for i in obj._model._loader.iterall_xt(XT_INT_RELATION):
            rel = RequirementsIntRelation.from_model(obj._model, i)
            if obj in (rel.source, rel.target):
                rel_objs.append(i)

        assert self.aslist is not None
        return self.aslist(obj._model, rel_objs, c.GenericElement, parent=obj)

    def create(
        self,
        elmlist: c.ElementListCouplingMixin,
        /,
        *type_hints: t.Optional[str],
        **kw: t.Any,
    ) -> c.T:
        if "target" not in kw:
            raise TypeError("No `target` for new requirement relation")
        cls: t.Type[c.T]
        cls, xtype = self._find_relation_type(kw["target"])
        parent = elmlist._parent._element
        with elmlist._model._loader.new_uuid(parent) as uuid:
            return cls(
                elmlist._model,
                parent,
                **kw,
                source=elmlist._parent,
                uuid=uuid,
                xtype=xtype,
            )

    def _find_relation_type(
        self, target: c.GenericElement
    ) -> t.Tuple[t.Type[c.T], str]:
        if isinstance(target, Requirement):
            return (
                t.cast(t.Type[c.T], RequirementsIntRelation),
                XT_INT_RELATION,
            )
        elif isinstance(target, ReqIFElement):
            raise TypeError(
                "Cannot create relations to targets of type"
                f" {type(target).__name__}"
            )
        else:
            return (
                t.cast(t.Type[c.T], RequirementsIncRelation),
                XT_INC_RELATION,
            )


class ElementRelationAccessor(
    c.WritableAccessor["AbstractRequirementsRelation"]
):
    """Provides access to RequirementsRelations of a GenericElement."""

    # pylint: disable=abstract-method  # Only partially implemented for now

    __slots__ = ("aslist",)

    def __init__(self) -> None:
        super().__init__(aslist=RequirementRelationsList)

    def __get__(self, obj, objtype=None):
        del objtype
        if obj is None:  # pragma: no cover
            return self

        loader = obj._model._loader
        layertypes = list(filter(None, c.XTYPE_HANDLERS.keys()))
        assert layertypes
        syseng = next(
            loader.iterchildren_xt(
                obj._model._element, capellambse.model.XT_SYSENG
            ),
            None,
        )
        layers = loader.iterchildren_xt(syseng, *layertypes)
        modules = itertools.chain.from_iterable(
            loader.iterchildren_xt(i, XT_MODULE) for i in layers
        )
        inc_int_relations = itertools.chain.from_iterable(
            loader.iterdescendants_xt(i, XT_INC_RELATION, XT_INT_RELATION)
            for i in modules
        )
        out_relations = loader.iterchildren_xt(obj._element, XT_OUT_RELATION)

        def targetof(i: etree._Element) -> c.GenericElement:
            rel = c.GenericElement.from_model(obj._model, i)
            assert isinstance(
                rel,
                (
                    RequirementsOutRelation,
                    RequirementsIncRelation,
                    RequirementsIntRelation,
                ),
            )
            return rel.target

<<<<<<< HEAD
        return RelationsList(
=======
        assert self.aslist is not None
        return self.aslist(
>>>>>>> ccf134d0
            obj._model,
            list(
                itertools.chain(
                    (i for i in inc_int_relations if targetof(i) == obj),
                    (i for i in out_relations if targetof(i) == obj),
                )
            ),
            None,
            parent=obj,
            side="source",
        )

    def create(
        self,
        elmlist: c.ElementListCouplingMixin,
        /,
        *type_hints: t.Optional[str],
        **kw: t.Any,
    ) -> c.T:
        if "target" not in kw:
            raise TypeError("No `target` for new requirement relation")
        if not isinstance(kw["target"], Requirement):
            raise TypeError("`target` must be of type 'Requirement'")
        cls = t.cast(t.Type[c.T], RequirementsOutRelation)
        parent = elmlist._parent
        with parent._model._loader.new_uuid(parent._element) as uuid:
            return cls(
                elmlist._model,
                parent,
                **kw,
                source=elmlist._parent,
                uuid=uuid,
                xtype=XT_OUT_RELATION,
            )


class ReqIFElement(c.GenericElement):
    """Attributes shared by all ReqIF elements."""

    identifier = xmltools.AttributeProperty(
        "_element", "ReqIFIdentifier", optional=True
    )
    long_name = xmltools.AttributeProperty(
        "_element", "ReqIFLongName", optional=True
    )
    description = xmltools.AttributeProperty(
        "_element", "ReqIFDescription", optional=True
    )
    name = xmltools.AttributeProperty("_element", "ReqIFName", optional=True)
    prefix = xmltools.AttributeProperty(
        "_element", "ReqIFPrefix", optional=True
    )
    type = property(lambda _: None)

    def __repr__(self) -> str:  # pragma: no cover
        mytype = type(self).__name__
        path = []
        parent = self._element
        if isinstance(
            self,
            (
                RequirementsOutRelation,
                RequirementsIncRelation,
                RequirementsIntRelation,
            ),
        ):
            return (
                f"<{mytype} from {self.source!r} to {self.target!r} "
                f"({self.uuid})>"
            )
        elif self.xtype in XT_REQ_TYPES:
            return f'<{mytype} {parent.get("ReqIFLongName")!r} ({self.uuid})>'
        while parent is not None:
            path.append(
                parent.get("ReqIFText")
                or parent.get("ReqIFName")
                or parent.get("ReqIFChapterName")
                or parent.get("ReqIFLongName")
                or "..."
            )
            if helpers.xtype_of(parent) == XT_MODULE:
                break
            parent = parent.getparent()

        return f'<{mytype} {"/".join(reversed(path))!r} ({self.uuid})>'

    @property
    def name(self) -> str:
        if (name := self._element.get("ReqIFName")) is None:
            return self.long_name
        return name


@c.xtype_handler(None, XT_REQ_TYPES_DATA_DEF)
class DataTypeDefinition(ReqIFElement):
    """A data type definition for requirement types"""

    _xmltag = "ownedDefinitionTypes"


@c.xtype_handler(None, XT_REQ_TYPE_ATTR_DEF)
class AttributeDefinition(ReqIFElement):
    """An attribute definition for requirement types"""

    _xmltag = "ownedAttributes"

    data_type = c.AttrProxyAccessor(DataTypeDefinition, "definitionType")


class AbstractRequirementsAttribute(c.GenericElement):
    _xmltag = "ownedAttributes"

    definition = c.AttrProxyAccessor(AttributeDefinition, "definition")

    def __repr__(self) -> str:
        mytype = self.xtype.rsplit(":", maxsplit=1)[-1]
        try:
            name = self.definition.long_name
        except AttributeError:
            logger.warning(
                "This requirement(%s) attribute has no definition.",
                self._element.getparent().get("id"),
            )
            name = undefined_value
        return f"<{mytype} [{name}] ({self.uuid})>"


class AttributeAccessor(c.Accessor):
    def __get__(self, obj, objtype=None):
        del objtype
        if obj is None:  # pragma: no cover
            return self

        elm: etree._Element = obj._element
        xmltag = AbstractRequirementsAttribute._xmltag
        attrs = [attr for attr in elm.iterchildren(xmltag)]
        enums = elm.xpath(
            f"./{xmltag}[@xsi:type='{XT_REQ_ATTR_ENUMVALUE}']",
            namespaces=capellambse.NAMESPACES,
        )

        if not enums:
            return c.ElementList(
                obj._model, attrs, RequirementsAttribute, parent=elm
            )

        return c.MixedElementList(
            obj._model,
            attrs,
            (RequirementsAttribute, EnumerationValueAttribute),
            parent=elm,
        )


class RelationsList(c.ElementList["AbstractRequirementsRelation"]):
    def __init__(
        self,
        model: capellambse.MelodyModel,
        elements: t.List[etree._Element],
        elemclass: t.Type[t.Any] = None,
        *,
<<<<<<< HEAD
        parent: t.Optional[etree._Element],
        side: str = "source",
=======
        side: str = None,
>>>>>>> ccf134d0
    ) -> None:
        del elemclass
        assert side in {"source", "target"}
        super().__init__(model, elements, c.GenericElement)
        self._side = side

    def __getitem__(self, idx: int | slice) -> c.GenericElement:
        if isinstance(idx, slice):
            return self._newlist(self._elements[idx])
        return getattr(
            c.GenericElement.from_model(self._model, self._elements[idx]),
            self._side,
        )

    def by_relation_type(self, reltype: str) -> RelationsList:
        matches = []
        for elm in self._elements:
            rel_elm = c.GenericElement.from_model(self._model, elm)
            assert isinstance(
                rel_elm,
                (
                    RequirementsIncRelation,
                    RequirementsOutRelation,
                    RequirementsIntRelation,
                ),
            )
            if rel_elm.type is not None and rel_elm.type.name == reltype:
                matches.append(elm)
        return type(self)(self._model, matches, None, side=self._side)

    @property
    def incoming(self) -> RelationsList:
        return self._filter_by_relcls(RequirementsIncRelation)

    @property
    def outgoing(self) -> RelationsList:
        return self._filter_by_relcls(RequirementsOutRelation)

    def _newlist(self, elements):
        listtype = self._newlist_type()
        assert issubclass(listtype, RequirementRelationsList)
        return listtype(self._model, elements, side=self._side)

    def _filter_by_relcls(
        self,
        relcls: t.Type[
            RequirementsIncRelation
            | RequirementsOutRelation
            | RequirementsIntRelation
        ],
    ):
        matches = [
            rel_elm._element
            for elm in self._elements
            if isinstance(
                rel_elm := c.GenericElement.from_model(self._model, elm),
                relcls,
            )
        ]
        return type(self)(
            self._model, matches, None, side=self._side, parent=None
        )


@c.xtype_handler(None, *(XT_REQ_ATTRIBUTES - {XT_REQ_ATTR_ENUMVALUE}))
class RequirementsAttribute(AbstractRequirementsAttribute):
    """Handles attributes on Requirements."""

    definition = c.AttrProxyAccessor(AttributeDefinition, "definition")

    @property
    def value(self) -> int | float | str | bool:
        if not (value := self._element.get("value", "")):
            logger.warning("This requirement(%s) attribute has no value set.")
            return undefined_value
        return attr_type_map[self.xtype](value)


@c.xtype_handler(None, XT_REQ_TYPE_ENUM)
class EnumDataTypeDefinition(ReqIFElement):
    """An enumeration data type definition for requirement types"""

    _xmltag = "ownedDefinitionTypes"

    enum_values = c.ProxyAccessor(
        None, XT_REQ_TYPE_ENUM_DEF, aslist=c.DecoupledElementList
    )


@c.xtype_handler(None, XT_REQ_TYPE_ENUM_DEF)
class AttributeDefinitionEnumeration(ReqIFElement):
    """An enumeration attribute definition for requirement types"""

    _xmltag = "enumeration"

    data_type = c.AttrProxyAccessor(EnumDataTypeDefinition, "definitionType")
    multi_valued = xmltools.AttributeProperty(
        "_element",
        "multiValued",
        optional=True,
        default=False,
        returntype=bool,
    )


@c.xtype_handler(None, XT_REQ_ATTR_ENUMVALUE)
class EnumerationValueAttribute(AbstractRequirementsAttribute):
    """An enumeration attribute."""

    definition = c.AttrProxyAccessor(
        AttributeDefinitionEnumeration, "definition"
    )

    @property
    def values(self) -> str | tuple[str]:
        def aslist(
            model: capellambse.MelodyModel,
            elems: t.Sequence[etree._Element],
            class_: t.Type[c.T],
            *,
            parent: t.Any = None,
        ) -> tuple[str] | str:
            assert elems
            if len(elems) > 1:
                return tuple(
                    (e.get("ReqIFLongName", undefined_value) for e in elems)
                )
            return elems[0].get("ReqIFLongName", undefined_value)

        return c.AttrProxyAccessor(str, "values", aslist=aslist).__get__(self)


class AbstractType(ReqIFElement):
    attribute_definitions = c.ProxyAccessor(
        AttributeDefinition,
        XT_REQ_TYPE_ATTR_DEF,
        aslist=c.DecoupledElementList,
    )
    enum_definitions = c.ProxyAccessor(
        AttributeDefinitionEnumeration,
        XT_REQ_TYPE_ENUM_DEF,
        aslist=c.DecoupledElementList,
    )


@c.xtype_handler(None, XT_MODULE_TYPE)
class ModuleType(AbstractType):
    """A requirement-module type"""


@c.xtype_handler(None, XT_RELATION_TYPE)
class RelationType(AbstractType):
    """A requirement-relation type"""


@c.xtype_handler(None, XT_REQ_TYPE)
class RequirementType(AbstractType):
    """A requirement type"""


@c.xtype_handler(None, XT_REQUIREMENT)
class Requirement(ReqIFElement):
    """A ReqIF Requirement."""

    _xmltag = "ownedRequirements"

    chapter_name = xmltools.AttributeProperty(
        "_element", "ReqIFChapterName", optional=True
    )
    foreign_id = xmltools.AttributeProperty(
        "_element", "ReqIFForeignID", optional=True, returntype=int
    )
    text = xmltools.AttributeProperty(
        "_element", "ReqIFText", optional=True, returntype=c.markuptype
    )
    attributes = AttributeAccessor()
    relations = c.ProxyAccessor(
        c.GenericElement,
        (XT_INC_RELATION, XT_OUT_RELATION, XT_INT_RELATION),
        aslist=c.ElementList,
    )
    type = c.AttrProxyAccessor(RequirementType, "requirementType")


@c.xtype_handler(None, XT_FOLDER)
class RequirementsFolder(Requirement):
    """A folder that stores Requirements."""

    _xmltag = "ownedRequirements"

    folders: c.Accessor
    requirements = c.ProxyAccessor(
        Requirement, XT_REQUIREMENT, aslist=c.ElementList
    )


@c.xtype_handler(None, XT_MODULE)
class RequirementsModule(ReqIFElement):
    """A ReqIF Module that bundles multiple Requirement folders."""

    _xmltag = "ownedExtensions"

    folders = c.ProxyAccessor(
        RequirementsFolder, XT_FOLDER, aslist=c.ElementList
    )
    requirements = c.ProxyAccessor(
        Requirement, XT_REQUIREMENT, aslist=c.ElementList
    )
    type = c.AttrProxyAccessor(ModuleType, "moduleType")
    attributes = AttributeAccessor()


class AbstractRequirementsRelation(ReqIFElement):
<<<<<<< HEAD
    _xmltag = "ownedRelations"

    type = c.AttrProxyAccessor(RelationType, "relationType")
    source = c.AttrProxyAccessor(Requirement, "source")
    target = c.AttrProxyAccessor(c.GenericElement, "target")
=======
    _required_attrs = frozenset({"source", "target"})
    type = RequirementTypeAccessor("relationType", XT_RELATION_TYPE)
>>>>>>> ccf134d0


@c.xtype_handler(None, XT_OUT_RELATION)
class RequirementsOutRelation(AbstractRequirementsRelation):
    """A Relation between an object and a requirement."""

    _xmltag = "ownedExtensions"

    source = c.AttrProxyAccessor(Requirement, "target")
    target = c.AttrProxyAccessor(c.GenericElement, "source")


@c.xtype_handler(None, XT_INC_RELATION)
class RequirementsIncRelation(AbstractRequirementsRelation):
    """A Relation between a requirement and an object."""


@c.xtype_handler(None, XT_INT_RELATION)
class RequirementsIntRelation(AbstractRequirementsRelation):
    """A Relation between two requirements."""


@c.xtype_handler(None, XT_REQ_TYPES_F)
class RequirementsTypesFolder(ReqIFElement):
    data_type_definitions = c.ProxyAccessor(
        DataTypeDefinition,
        XT_REQ_TYPES_DATA_DEF,
        aslist=c.DecoupledElementList,
    )
    enum_data_type_definitions = c.ProxyAccessor(
        EnumDataTypeDefinition, XT_REQ_TYPE_ENUM, aslist=c.DecoupledElementList
    )
    module_types = c.ProxyAccessor(
        ModuleType, XT_MODULE_TYPE, aslist=c.DecoupledElementList
    )
    relation_types = c.ProxyAccessor(
        RelationType, XT_RELATION_TYPE, aslist=c.DecoupledElementList
    )
    requirement_types = c.ProxyAccessor(
        RequirementType, XT_REQ_TYPE, aslist=c.DecoupledElementList
    )


def init() -> None:
    c.set_accessor(
        RequirementsFolder,
        "folders",
        c.ProxyAccessor(RequirementsFolder, XT_FOLDER, aslist=c.ElementList),
    )
    c.set_accessor(c.GenericElement, "requirements", ElementRelationAccessor())
    c.set_accessor(
        crosslayer.BaseArchitectureLayer,
        "requirement_modules",
        c.ProxyAccessor(RequirementsModule, XT_MODULE, aslist=c.ElementList),
    )
    c.set_accessor(
        crosslayer.BaseArchitectureLayer,
        "all_requirements",
        c.ProxyAccessor(
            Requirement,
            XT_REQUIREMENT,
            aslist=c.ElementList,
            rootelem=XT_MODULE,
            deep=True,
        ),
    )
    c.set_accessor(
        crosslayer.BaseArchitectureLayer,
        "requirement_types_folders",
        c.ProxyAccessor(
            RequirementsTypesFolder,
            XT_REQ_TYPES_F,
            aslist=c.DecoupledElementList,
        ),
    )
    c.set_accessor(
        crosslayer.BaseArchitectureLayer,
        "all_requirement_types",
        c.ProxyAccessor(
            RequirementType,
            XT_REQ_TYPE,
            aslist=c.ElementList,
            rootelem=XT_REQ_TYPES_F,
            deep=True,
        ),
    )
    c.set_accessor(
        crosslayer.BaseArchitectureLayer,
        "all_module_types",
        c.ProxyAccessor(
            ModuleType,
            XT_MODULE_TYPE,
            aslist=c.ElementList,
            rootelem=XT_REQ_TYPES_F,
            deep=True,
        ),
    )
    c.set_accessor(
        crosslayer.BaseArchitectureLayer,
        "all_relation_types",
        c.ProxyAccessor(
            RelationType,
            XT_RELATION_TYPE,
            aslist=c.ElementList,
            rootelem=XT_REQ_TYPES_F,
            deep=True,
        ),
    )<|MERGE_RESOLUTION|>--- conflicted
+++ resolved
@@ -71,7 +71,6 @@
     XT_REQ_TYPE_ENUM_DEF,
 }
 
-<<<<<<< HEAD
 logger = logging.getLogger("reqif")
 attr_type_map = {
     XT_REQ_ATTR_STRINGVALUE: str,
@@ -81,7 +80,7 @@
     XT_REQ_ATTR_BOOLEANVALUE: bool,
 }
 undefined_value = "undefined"
-=======
+
 
 class RequirementsRelationAccessor(
     c.WritableAccessor["AbstractRequirementsRelation"]
@@ -103,7 +102,6 @@
         rel_objs = list(
             obj._model._loader.iterchildren_xt(obj._element, XT_INC_RELATION)
         )
->>>>>>> ccf134d0
 
         for i in obj._model._loader.iterall_xt(XT_OUT_RELATION):
             if RequirementsOutRelation.from_model(obj._model, i).source == obj:
@@ -169,7 +167,7 @@
     __slots__ = ("aslist",)
 
     def __init__(self) -> None:
-        super().__init__(aslist=RequirementRelationsList)
+        super().__init__(aslist=RelationsList)
 
     def __get__(self, obj, objtype=None):
         del objtype
@@ -207,12 +205,8 @@
             )
             return rel.target
 
-<<<<<<< HEAD
-        return RelationsList(
-=======
         assert self.aslist is not None
         return self.aslist(
->>>>>>> ccf134d0
             obj._model,
             list(
                 itertools.chain(
@@ -340,31 +334,24 @@
         return f"<{mytype} [{name}] ({self.uuid})>"
 
 
-class AttributeAccessor(c.Accessor):
-    def __get__(self, obj, objtype=None):
+class AttributeAccessor(
+    c.WritableAccessor["RequirementsAttribute | EnumerationValueAttribute"]
+):
+    def __init__(self) -> None:
+        super().__init__(aslist=c.MixedElementList)
+
+    def __get__(
+        self, obj: Requirement | None, objtype: t.Any = None
+    ) -> AttributeAccessor | c.ElementList[
+        RequirementsAttribute
+    ] | c.MixedElementList:
         del objtype
         if obj is None:  # pragma: no cover
             return self
 
         elm: etree._Element = obj._element
-        xmltag = AbstractRequirementsAttribute._xmltag
-        attrs = [attr for attr in elm.iterchildren(xmltag)]
-        enums = elm.xpath(
-            f"./{xmltag}[@xsi:type='{XT_REQ_ATTR_ENUMVALUE}']",
-            namespaces=capellambse.NAMESPACES,
-        )
-
-        if not enums:
-            return c.ElementList(
-                obj._model, attrs, RequirementsAttribute, parent=elm
-            )
-
-        return c.MixedElementList(
-            obj._model,
-            attrs,
-            (RequirementsAttribute, EnumerationValueAttribute),
-            parent=elm,
-        )
+        elements = obj._model._loader.iterchildren_xt(elm, *XT_REQ_ATTRIBUTES)
+        return self.aslist(obj._model, list(elements), parent=obj)
 
 
 class RelationsList(c.ElementList["AbstractRequirementsRelation"]):
@@ -374,12 +361,7 @@
         elements: t.List[etree._Element],
         elemclass: t.Type[t.Any] = None,
         *,
-<<<<<<< HEAD
-        parent: t.Optional[etree._Element],
         side: str = "source",
-=======
-        side: str = None,
->>>>>>> ccf134d0
     ) -> None:
         del elemclass
         assert side in {"source", "target"}
@@ -408,7 +390,7 @@
             )
             if rel_elm.type is not None and rel_elm.type.name == reltype:
                 matches.append(elm)
-        return type(self)(self._model, matches, None, side=self._side)
+        return self._newlist(matches)
 
     @property
     def incoming(self) -> RelationsList:
@@ -418,9 +400,9 @@
     def outgoing(self) -> RelationsList:
         return self._filter_by_relcls(RequirementsOutRelation)
 
-    def _newlist(self, elements):
+    def _newlist(self, elements: t.List[etree._Element]) -> RelationsList:
         listtype = self._newlist_type()
-        assert issubclass(listtype, RequirementRelationsList)
+        assert issubclass(listtype, RelationsList)
         return listtype(self._model, elements, side=self._side)
 
     def _filter_by_relcls(
@@ -439,9 +421,7 @@
                 relcls,
             )
         ]
-        return type(self)(
-            self._model, matches, None, side=self._side, parent=None
-        )
+        return self._newlist(matches)
 
 
 @c.xtype_handler(None, *(XT_REQ_ATTRIBUTES - {XT_REQ_ATTR_ENUMVALUE}))
@@ -465,7 +445,7 @@
     _xmltag = "ownedDefinitionTypes"
 
     enum_values = c.ProxyAccessor(
-        None, XT_REQ_TYPE_ENUM_DEF, aslist=c.DecoupledElementList
+        None, XT_REQ_TYPE_ENUM_DEF, aslist=c.ElementList
     )
 
 
@@ -516,12 +496,12 @@
     attribute_definitions = c.ProxyAccessor(
         AttributeDefinition,
         XT_REQ_TYPE_ATTR_DEF,
-        aslist=c.DecoupledElementList,
+        aslist=c.ElementList,
     )
     enum_definitions = c.ProxyAccessor(
         AttributeDefinitionEnumeration,
         XT_REQ_TYPE_ENUM_DEF,
-        aslist=c.DecoupledElementList,
+        aslist=c.ElementList,
     )
 
 
@@ -556,11 +536,7 @@
         "_element", "ReqIFText", optional=True, returntype=c.markuptype
     )
     attributes = AttributeAccessor()
-    relations = c.ProxyAccessor(
-        c.GenericElement,
-        (XT_INC_RELATION, XT_OUT_RELATION, XT_INT_RELATION),
-        aslist=c.ElementList,
-    )
+    relations = RequirementsRelationAccessor()
     type = c.AttrProxyAccessor(RequirementType, "requirementType")
 
 
@@ -593,16 +569,12 @@
 
 
 class AbstractRequirementsRelation(ReqIFElement):
-<<<<<<< HEAD
+    _required_attrs = frozenset({"source", "target"})
     _xmltag = "ownedRelations"
 
     type = c.AttrProxyAccessor(RelationType, "relationType")
     source = c.AttrProxyAccessor(Requirement, "source")
     target = c.AttrProxyAccessor(c.GenericElement, "target")
-=======
-    _required_attrs = frozenset({"source", "target"})
-    type = RequirementTypeAccessor("relationType", XT_RELATION_TYPE)
->>>>>>> ccf134d0
 
 
 @c.xtype_handler(None, XT_OUT_RELATION)
@@ -630,19 +602,19 @@
     data_type_definitions = c.ProxyAccessor(
         DataTypeDefinition,
         XT_REQ_TYPES_DATA_DEF,
-        aslist=c.DecoupledElementList,
+        aslist=c.ElementList,
     )
     enum_data_type_definitions = c.ProxyAccessor(
-        EnumDataTypeDefinition, XT_REQ_TYPE_ENUM, aslist=c.DecoupledElementList
+        EnumDataTypeDefinition, XT_REQ_TYPE_ENUM, aslist=c.ElementList
     )
     module_types = c.ProxyAccessor(
-        ModuleType, XT_MODULE_TYPE, aslist=c.DecoupledElementList
+        ModuleType, XT_MODULE_TYPE, aslist=c.ElementList
     )
     relation_types = c.ProxyAccessor(
-        RelationType, XT_RELATION_TYPE, aslist=c.DecoupledElementList
+        RelationType, XT_RELATION_TYPE, aslist=c.ElementList
     )
     requirement_types = c.ProxyAccessor(
-        RequirementType, XT_REQ_TYPE, aslist=c.DecoupledElementList
+        RequirementType, XT_REQ_TYPE, aslist=c.ElementList
     )
 
 
@@ -675,7 +647,7 @@
         c.ProxyAccessor(
             RequirementsTypesFolder,
             XT_REQ_TYPES_F,
-            aslist=c.DecoupledElementList,
+            aslist=c.ElementList,
         ),
     )
     c.set_accessor(
