--- conflicted
+++ resolved
@@ -165,11 +165,7 @@
     ) -> tuple[type[RequirementsIntRelation | RequirementsIncRelation], str]:
         if isinstance(target, Requirement):
             return (
-<<<<<<< HEAD
-                t.cast(t.Type[c.T], RequirementsIntRelation),
-=======
                 RequirementsIntRelation,
->>>>>>> 60f33174
                 XT_INT_RELATION,
             )
         elif isinstance(target, ReqIFElement):
