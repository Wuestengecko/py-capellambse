--- conflicted
+++ resolved
@@ -1,9 +1,6 @@
 # Copyright DB Netz AG and the capellambse contributors
 # SPDX-License-Identifier: Apache-2.0
-<<<<<<< HEAD
-=======
 from __future__ import annotations
->>>>>>> c983cb1b
 
 import math
 import typing as t
