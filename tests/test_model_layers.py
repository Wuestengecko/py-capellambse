--- conflicted
+++ resolved
@@ -12,12 +12,7 @@
 # See the License for the specific language governing permissions and
 # limitations under the License.
 
-import sys
-
-<<<<<<< HEAD
 import markupsafe
-=======
->>>>>>> 60f33174
 import pytest
 
 import capellambse
