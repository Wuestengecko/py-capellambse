exclude: '^(versioneer\.py|.*/_version\.py)$'
repos:
  - repo: https://github.com/pre-commit/pre-commit-hooks
    rev: v4.2.0
    hooks:
      - id: check-added-large-files
      - id: check-builtin-literals
      - id: check-case-conflict
      - id: check-executables-have-shebangs
      - id: check-json
      - id: check-merge-conflict
      - id: check-shebang-scripts-are-executable
      - id: check-symlinks
      - id: check-toml
      - id: check-vcs-permalinks
      - id: check-xml
      - id: check-yaml
      - id: debug-statements
      - id: destroyed-symlinks
      - id: end-of-file-fixer
      - id: fix-byte-order-marker
      - id: trailing-whitespace
  - repo: https://github.com/psf/black
    rev: 22.3.0
    hooks:
      - id: black
  - repo: https://github.com/PyCQA/isort
    rev: 5.10.1
    hooks:
      - id: isort
  - repo: https://github.com/pre-commit/mirrors-mypy
    rev: v0.942
    hooks:
<<<<<<< HEAD
      - id: mypy
        additional_dependencies:
          [types-docutils==0.17.0, types-requests==2.25.11, sphinx]
=======
    - id: mypy
      additional_dependencies: [types-docutils==0.17.0, types-requests==2.25.11, sphinx]
>>>>>>> c983cb1b
  - repo: https://github.com/Lucas-C/pre-commit-hooks
    rev: v1.1.13
    hooks:
      - id: insert-license
        files: '.+/.+\.py$'
        args:
          - --license-filepath
          - license_header.txt
          - --comment-style
<<<<<<< HEAD
          - "#"
=======
          - '#'
>>>>>>> c983cb1b
<|MERGE_RESOLUTION|>--- conflicted
+++ resolved
@@ -31,14 +31,11 @@
   - repo: https://github.com/pre-commit/mirrors-mypy
     rev: v0.942
     hooks:
-<<<<<<< HEAD
       - id: mypy
         additional_dependencies:
-          [types-docutils==0.17.0, types-requests==2.25.11, sphinx]
-=======
-    - id: mypy
-      additional_dependencies: [types-docutils==0.17.0, types-requests==2.25.11, sphinx]
->>>>>>> c983cb1b
+          - types-docutils==0.17.0
+          - types-requests==2.25.11
+          - sphinx
   - repo: https://github.com/Lucas-C/pre-commit-hooks
     rev: v1.1.13
     hooks:
@@ -48,8 +45,4 @@
           - --license-filepath
           - license_header.txt
           - --comment-style
-<<<<<<< HEAD
-          - "#"
-=======
-          - '#'
->>>>>>> c983cb1b
+          - '#'